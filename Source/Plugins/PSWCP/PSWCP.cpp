--- conflicted
+++ resolved
@@ -230,7 +230,6 @@
       { WF_M2_TABLE, NULL, -1, "D_WEL"     },
       { WF_M2_TABLE, NULL, -1, "UUS"       },
       { WF_M2_TABLE, NULL, -1, "URS"       },
-<<<<<<< HEAD
       { WF_M2_TABLE, NULL, -1, "SWU" },
       { WF_M2_TABLE, NULL, -1, "SWR" },
       { WF_M2_TABLE, NULL, -1, "WD" },
@@ -241,14 +240,8 @@
       { HAB_TERR_TABLE, NULL, -1, "norm_PHS"   },
       { HAB_TERR_TABLE, NULL, -1, "norm_oakgr" },
       { HAB_TERR_TABLE, NULL, -1, "ovrall_IND" },
-=======
-      { WF_M2_TABLE, NULL, -1, "SWU"       },
-      { WF_M2_TABLE, NULL, -1, "SWR"       },
-      { WF_M2_TABLE, NULL, -1, "WD"        },
-      { WF_M2_TABLE, NULL, -1, "D_WD"      }, 
 
       { HCI_CATCH_TABLE, NULL, -1, "HCI_CAT" },
->>>>>>> 59bee1de
 
       { NULL_TABLE,  NULL, -1, NULL }
    };
@@ -1959,18 +1952,19 @@
    int i = 0;
    while (colInfo[i].table != NULL_TABLE)
       {
-<<<<<<< HEAD
       switch (colInfo[i].table)
          {
-         case WQ_DB_TABLE:  colInfo[i].pTable = m_pWqDbTable;   break;
-         case WQ_M1_TABLE:  colInfo[i].pTable = m_pWqM1Table;   break;
-         case WQ_RP_TABLE:  colInfo[i].pTable = m_pWqRpTable;   break;
-         case WF_DB1_TABLE: colInfo[i].pTable = m_pWfDb1Table; break;
-         case WF_DB2_TABLE: colInfo[i].pTable = m_pWfDb2Table; break;
-         case WF_M1_TABLE:  colInfo[i].pTable = m_pWfM1Table;   break;
-         case WF_M2_TABLE:  colInfo[i].pTable = m_pWfM2Table;   break;
-         case WF_RP_TABLE:  colInfo[i].pTable = m_pWfRpTable;   break;
-         case HAB_TERR_TABLE:  colInfo[i].pTable = m_pHabTerrTable; break;
+         case  WQ_DB_TABLE:   m_pWqDbTable = pTable; filename = "PSWCP/WQ_DB.csv"; break;
+         case  WQ_M1_TABLE:   m_pWqM1Table = pTable; filename = "PSWCP/WQ_M1.csv"; break;
+         case  WQ_RP_TABLE:   m_pWqRpTable = pTable; filename = "PSWCP/WQ_RP.csv"; break;
+         case  WF_DB1_TABLE:  m_pWfDb1Table = pTable; filename = "PSWCP/WF_DB1.csv"; break;
+         case  WF_DB2_TABLE:  m_pWfDb2Table = pTable; filename = "PSWCP/WF_DB2.csv"; break;
+         case  WF_M1_TABLE:   m_pWfM1Table = pTable; filename = "PSWCP/WF_M1.csv"; break;
+         case  WF_M2_TABLE:   m_pWfM2Table = pTable; filename = "PSWCP/WF_M2.csv"; break;
+         case  WF_RP_TABLE:   m_pWfRpTable = pTable; filename = "PSWCP/WF_RP.csv"; break;
+         case  HAB_TERR_TABLE: m_pHabTerrTable = pTable; filename = "PSWCP/AU_Terrestrial_Indicies_Aug2012.csv"; break;
+         case HCI_VALUE_TABLE: m_pHPCTable = pTable; filename="PSWCP/HCI_Values.csv"; break;
+         case HCI_CATCH_TABLE: m_pHCITable = pTable; filename = "PSWCP/HCI_Shed.csv"; break;
          }
 
       int col = colInfo[i].pTable->GetCol(colInfo[i].field);
@@ -1984,19 +1978,6 @@
          colInfo[i].col = col;
 
       i++;
-=======
-      case  WQ_DB_TABLE:   m_pWqDbTable = pTable; filename = "PSWCP/WQ_DB.csv"; break;
-      case  WQ_M1_TABLE:   m_pWqM1Table = pTable; filename = "PSWCP/WQ_M1.csv"; break;
-      case  WQ_RP_TABLE:   m_pWqRpTable = pTable; filename = "PSWCP/WQ_RP.csv"; break;
-      case  WF_DB1_TABLE:  m_pWfDb1Table = pTable; filename = "PSWCP/WF_DB1.csv"; break;
-      case  WF_DB2_TABLE:  m_pWfDb2Table = pTable; filename = "PSWCP/WF_DB2.csv"; break;
-      case  WF_M1_TABLE:   m_pWfM1Table = pTable; filename = "PSWCP/WF_M1.csv"; break;
-      case  WF_M2_TABLE:   m_pWfM2Table = pTable; filename = "PSWCP/WF_M2.csv"; break;
-      case  WF_RP_TABLE:   m_pWfRpTable = pTable; filename = "PSWCP/WF_RP.csv"; break;
-      case  HAB_TERR_TABLE: m_pHabTerrTable = pTable; filename = "PSWCP/AU_Terrestrial_Indicies_Aug2012.csv"; break;
-      case HCI_VALUE_TABLE: m_pHPCTable = pTable; filename="PSWCP/HCI_Values.csv"; break;
-      case HCI_CATCH_TABLE: m_pHCITable = pTable; filename = "PSWCP/HCI_Shed.csv"; break;
->>>>>>> 59bee1de
       }
 
    return true;
