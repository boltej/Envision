--- conflicted
+++ resolved
@@ -80,15 +80,12 @@
       int m_col_IDU_LULC_A;
       int m_col_IDU_LULC_B;
       int m_col_IDU_CONSERVE;
-<<<<<<< HEAD
       int m_col_IDU_AREA;
-=======
 
       int m_col_IDU_HCI_Dist;
       int m_col_IDU_HCI_Shed;
       int m_col_IDU_HCI_Value;
       int m_numHCICat;
->>>>>>> 59bee1de
 
       // AU coverage for geometry
       MapLayer* m_pAUWLayer;
@@ -160,17 +157,13 @@
       int SolveWfM2Discharge();
       int SolveWfM2EvapTrans();
 
-<<<<<<< HEAD
       int SolveHabTerr(EnvContext*);
+
+      int SolveHCI();
 
       bool LoadTables();
 
       VDataObj* LoadTable(TABLE, LPCTSTR filename);
-=======
-      int SolveHCI();
-
-      int LoadTable(TABLE);
->>>>>>> 59bee1de
       bool GetTableValue(TABLE t, LPCTSTR field, int row, int& value);
       bool GetTableValue(TABLE t, LPCTSTR field, int row, float& value);
       bool GetTableValue(TABLE t, LPCTSTR field, int row, double& value);
